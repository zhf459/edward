--- conflicted
+++ resolved
@@ -28,12 +28,8 @@
             If univariate distribution, can be a scalar, vector, or matrix.
             If multivariate distribution, can be a vector or matrix.
 
-<<<<<<< HEAD
         params: np.array or tf.Tensor
             scalar unless documented otherwise
-=======
-        params : np.array or tf.Tensor
->>>>>>> 44e68287
 
         Returns
         -------
@@ -48,13 +44,12 @@
 
     def entropy(self):
         """
-        Arguments
+        Parameters
         ---------
         params: np.array or tf.Tensor
             If univariate distribution, can be a scalar or vector.
             If multivariate distribution, can be a vector or matrix.
 
-<<<<<<< HEAD
         Returns
         -------
         tf.Tensor
@@ -69,12 +64,6 @@
         SciPy doesn't always enable vector inputs for
         univariate distributions or matrix inputs for multivariate
         distributions. This does.
-=======
-        Notes
-        -----
-        The following distributions use scalar arguments unless
-        documented otherwise.
->>>>>>> 44e68287
         """
         raise NotImplementedError()
 
