from __future__ import print_function
import numpy as np
import tensorflow as tf

from edward.data import Data
from edward.util import kl_multivariate_normal, log_sum_exp
from edward.variationals import PointMass

try:
    import prettytensor as pt
except ImportError:
    pass

class Inference:
    """
    Base class for inference methods.

    Arguments
    ----------
    model: Model
        probability model p(x, z)
    data: Data, optional
        data x
    """
    def __init__(self, model, data=Data()):
        self.model = model
        self.data = data

class MonteCarlo(Inference):
    """
    Base class for Monte Carlo methods.

    Arguments
    ----------
    model: Model
        probability model p(x, z)
    data: Data, optional
        data x
    """
    def __init__(self, *args, **kwargs):
        Inference.__init__(self, *args, **kwargs)

class VariationalInference(Inference):
    """
    Base class for variational inference methods.

    Arguments
    ----------
    model: Model
        probability model p(x, z)
    variational: Variational
        variational model q(z; lambda)
    data: Data, optional
        data x
    """
    def __init__(self, model, variational, data=Data()):
        Inference.__init__(self, model, data)
        self.variational = variational

    def run(self, *args, **kwargs):
        """
        A simple wrapper to run the inference algorithm.
        """
        sess = self.initialize(*args, **kwargs)
        for t in range(self.n_iter):
            loss = self.update(sess)
            self.print_progress(t, loss, sess)

        return sess

    def initialize(self, n_iter=1000, n_data=None, n_print=100):
        """
        Initialize inference algorithm.

        Arguments
        ----------
        n_iter: int, optional
            Number of iterations for optimization.
        n_data: int, optional
            Number of samples for data subsampling. Default is to use all
            the data.
        n_print: int, optional
            Number of iterations for each print progress.
        """
        self.n_iter = n_iter
        self.n_data = n_data
        self.n_print = n_print

        self.losses = tf.constant(0.0)

        loss = self.build_loss()
        # Use ADAM with a decaying scale factor
        global_step = tf.Variable(0, trainable=False)
        starter_learning_rate = 0.1
        learning_rate = tf.train.exponential_decay(starter_learning_rate,
                                            global_step,
                                            100, 0.9, staircase=True)
        self.train = tf.train.AdamOptimizer(learning_rate).minimize(
            loss, global_step=global_step)

        init = tf.initialize_all_variables()
        sess = tf.Session()
        sess.run(init)
        return sess

    def update(self, sess):
        _, loss = sess.run([self.train, self.losses])
        return loss

    def print_progress(self, t, losses, sess):
        if t % self.n_print == 0:
            print("iter %d loss %.2f " % (t, np.mean(losses)))
            self.variational.print_params(sess)

    def build_loss(self):
        raise NotImplementedError()

class MFVI(VariationalInference):
# TODO this isn't MFVI so much as VI where q is analytic
    """
    Mean-field variational inference
    (Ranganath et al., 2014)
    """
    def __init__(self, *args, **kwargs):
        VariationalInference.__init__(self, *args, **kwargs)

    def initialize(self, n_minibatch=1, score=None, *args, **kwargs):
        """
        Parameters
        ----------
        n_minibatch: int, optional
            Number of samples from variational model for calculating
            stochastic gradients.
        score: bool, optional
            Whether to force inference to use the score function
            gradient estimator. Otherwise default is to use the
            reparameterization gradient if available.
        """
        if score is None and 'reparam' in self.variational.__class__.__dict__:
            self.score = False
        else:
            self.score = True

        self.n_minibatch = n_minibatch
        self.samples = tf.placeholder(shape=(self.n_minibatch, self.variational.num_vars),
                                      dtype=tf.float32,
                                      name='samples')
        return VariationalInference.initialize(self, *args, **kwargs)

    def update(self, sess):
        if self.score:
            samples = self.variational.sample(self.samples.get_shape(), sess)
        else:
            samples = self.variational.sample_noise(self.samples.get_shape())

        _, loss = sess.run([self.train, self.losses], {self.samples: samples})
        return loss

    def build_loss(self):
        if self.score and hasattr(self.variational, 'entropy'):
            return self.build_score_loss_entropy()
        elif self.score:
            return self.build_score_loss()
        elif not self.score and hasattr(self.variational, 'entropy'):
            return self.build_reparam_loss_entropy()
        else:
            return self.build_reparam_loss()

    def build_score_loss(self):
        """
        Loss function to minimize, whose gradient is a stochastic
        gradient based on the score function estimator.
        (Paisley et al., 2012)
        """
        # ELBO = E_{q(z; lambda)} [ log p(x, z) - log q(z; lambda) ]
        q_log_prob = tf.zeros([self.n_minibatch], dtype=tf.float32)
        for i in range(self.variational.num_vars):
            q_log_prob += self.variational.log_prob_zi(i, self.samples)

        x = self.data.sample(self.n_data)
        self.losses = self.model.log_prob(x, self.samples) - q_log_prob
        return -tf.reduce_mean(q_log_prob * tf.stop_gradient(self.losses))

    def build_reparam_loss(self):
        """
        Loss function to minimize, whose gradient is a stochastic
        gradient based on the reparameterization trick.
        (Kingma and Welling, 2014)
        """
        # ELBO = E_{q(z; lambda)} [ log p(x, z) - log q(z; lambda) ]
        z = self.variational.reparam(self.samples)
        q_log_prob = tf.zeros([self.n_minibatch], dtype=tf.float32)
        for i in range(self.variational.num_vars):
            q_log_prob += self.variational.log_prob_zi(i, z)

        x = self.data.sample(self.n_data)
        self.losses = self.model.log_prob(x, z) - q_log_prob
        return -tf.reduce_mean(self.losses)

    def build_score_loss_entropy(self):
        """
        Loss function to minimize, whose gradient is a stochastic
        gradient based on the score function estimator.
        """
        # ELBO = E_{q(z; lambda)} [ log p(x, z) ] + H(q(z; lambda))
        # where entropy is analytic
        q_log_prob = tf.zeros([self.n_minibatch], dtype=tf.float32)
        for i in range(self.variational.num_vars):
            q_log_prob += self.variational.log_prob_zi(i, self.samples)

        p_log_prob = self.model.log_prob(x, self.samples)
        q_entropy = self.variational.entropy()
        self.losses = p_log_prob + q_entropy
        return tf.reduce_mean(q_log_prob * tf.stop_gradient(p_log_prob)) + \
               q_entropy

    def build_reparam_loss_entropy(self):
        """
        Loss function to minimize, whose gradient is a stochastic
        gradient based on the reparameterization trick.
        """
        # ELBO = E_{q(z; lambda)} [ log p(x, z) ] + H(q(z; lambda))
        # where entropy is analytic
        x = self.data.sample(self.n_data)
        z = self.variational.reparam(self.samples)
        self.losses = self.model.log_prob(x, z) + self.variational.entropy()
        return -tf.reduce_mean(self.losses)

class VAE(VariationalInference):
    # TODO refactor into MFVI
    def __init__(self, *args, **kwargs):
        VariationalInference.__init__(self, *args, **kwargs)

    def initialize(self, n_data=None):
        # TODO refactor to use VariationalInference's initialize()
        self.n_data = n_data

        # TODO don't fix number of covariates
        self.x = tf.placeholder(tf.float32, [self.n_data, 28 * 28])
        self.losses = tf.constant(0.0)

        loss = self.build_loss()
        optimizer = tf.train.AdamOptimizer(1e-2, epsilon=1.0)
        # TODO move this to not rely on Pretty Tensor
        self.train = pt.apply_optimizer(optimizer, losses=[loss])

        init = tf.initialize_all_variables()
        sess = tf.Session()
        sess.run(init)
        return sess

    def update(self, sess):
        x = self.data.sample(self.n_data)
        _, loss_value = sess.run([self.train, self.losses], {self.x: x})
        return loss_value

    def build_loss(self):
        # ELBO = E_{q(z | x)} [ log p(x | z) ] - KL(q(z | x) || p(z))
        # In general, there should be a scale factor due to data
        # subsampling, so that
        # ELBO = N / M * ( ELBO using x_b )
        # where x^b is a mini-batch of x, with sizes M and N respectively.
        # This is absorbed into the learning rate.
        with tf.variable_scope("model") as scope:
            z = self.variational.sample([self.n_data, self.variational.num_vars],
                                        self.x)
            self.losses = tf.reduce_sum(self.model.log_likelihood(self.x, z)) - \
                          kl_multivariate_normal(self.variational.mean,
                                                 self.variational.stddev)

        return -self.losses

class KLpq(VariationalInference):
    """
    Kullback-Leibler divergence from posterior to variational model,
    KL( p(z |x) || q(z) ).
    (Cappe et al., 2008)
    """
    def __init__(self, *args, **kwargs):
        VariationalInference.__init__(self, *args, **kwargs)

    def initialize(self, n_minibatch=1, *args, **kwargs):
        self.n_minibatch = n_minibatch
        self.samples = tf.placeholder(shape=(self.n_minibatch, self.variational.num_vars),
                                      dtype=tf.float32,
                                      name='samples')
        return VariationalInference.initialize(self, *args, **kwargs)

    def update(self, sess):
        samples = self.variational.sample(self.samples.get_shape(), sess)
        _, loss = sess.run([self.train, self.losses], {self.samples: samples})
        return loss

    def build_loss(self):
        """
        Loss function to minimize, whose gradient is a stochastic
        gradient inspired by adaptive importance sampling.
        """
        # loss = E_{q(z; lambda)} [ w_norm(z; lambda) *
        #                           ( log p(x, z) - log q(z; lambda) ) ]
        # where
        # w_norm(z; lambda) = w(z; lambda) / sum_z( w(z; lambda) )
        # w(z; lambda) = p(x, z) / q(z; lambda)
        #
        # gradient = - E_{q(z; lambda)} [ w_norm(z; lambda) *
        #                                 grad_{lambda} log q(z; lambda) ]
        q_log_prob = tf.zeros([self.n_minibatch], dtype=tf.float32)
        for i in range(self.variational.num_vars):
            q_log_prob += self.variational.log_prob_zi(i, self.samples)

        # 1/B sum_{b=1}^B grad_log_q * w_norm
        # = 1/B sum_{b=1}^B grad_log_q * exp{ log(w_norm) }
        x = self.data.sample(self.n_data)
        log_w = self.model.log_prob(x, self.samples) - q_log_prob

        # normalized log importance weights
        log_w_norm = log_w - log_sum_exp(log_w)
        w_norm = tf.exp(log_w_norm)

        self.losses = w_norm * log_w
        return -tf.reduce_mean(q_log_prob * tf.stop_gradient(w_norm))

<<<<<<< HEAD
class ChiVI(VariationalInference):
    """
    Variational inference with higher-order chi-squared divergence
    """
    def __init__(self, model, variational, data=Data(), n=2):
        VariationalInference.__init__(self, model, variational, data)
        self.n = n

    def initialize(self, n_minibatch=1, score=None, *args, **kwargs):
        """
        Parameters
        ----------
        n_minibatch: int, optional
            Number of samples from variational model for calculating
            stochastic gradients.
        score: bool, optional
            Whether to force inference to use the score function
            gradient estimator. Otherwise default is to use the
            reparameterization gradient if available.
        """
        if score is None and 'reparam' in self.variational.__class__.__dict__:
            self.score = False
        else:
            self.score = True

        self.n_minibatch = n_minibatch
        self.samples = tf.placeholder(shape=(self.n_minibatch, self.variational.num_vars),
                                      dtype=tf.float32,
                                      name='samples')
        return VariationalInference.initialize(self, *args, **kwargs)

    def update(self, sess):
        if self.score:
            samples = self.variational.sample(self.samples.get_shape(), sess)
        else:
            samples = self.variational.sample_noise(self.samples.get_shape())

        _, loss = sess.run([self.train, self.losses], {self.samples: samples})
        return loss

    def build_loss(self):
        if self.score:
            return self.build_score_loss()
        else:
            return self.build_reparam_loss()

    def build_score_loss(self):
        """
        Loss function to minimize, whose gradient is a stochastic
        gradient based on the score function estimator.
        """
        # CUBO = 1/n log E_{q(z; lambda)} [ ( p(x, z) / q(z; lambda) )^n ]
        # exp(n*CUBO) = E_{q(z; lambda)} [ w(z; lambda)^n ]
        # w(z; lambda)^n = p(x,z) / q(z; lambda)
        q_log_prob = tf.zeros([self.n_minibatch], dtype=tf.float32)
        for i in range(self.variational.num_vars):
            q_log_prob += self.variational.log_prob_zi(i, self.samples)

        # 1/B sum_{b=1}^B grad_log_q * omega
        # = 1/B sum_{b=1}^B grad_log_q * exp{ log(omega) }
        x = self.data.sample(self.n_data)
        log_omega = self.model.log_prob(x, self.samples) - q_log_prob
        self.losses = tf.pow(tf.exp(log_omega), self.n)
        # gradient(exp(n*CUBO))
        # = -n * E_{q(z; lambda)} [ grad log q(z; lambda) * w(z; lambda)^n ]
        return self.n * tf.reduce_mean(log_omega * tf.stop_gradient(self.losses))

    def build_reparam_loss(self):
        """
        Loss function to minimize, whose gradient is a stochastic
        gradient based on the reparameterization trick.
        """
        raise NotImplementedError()

    def print_progress(self, t, losses, sess):
        if t % self.n_print == 0:
            loss = np.mean(losses)
            upper_bound = 1.0 / (self.n) * np.log(loss)
            print("iter %d cubo %.2f " % (t, upper_bound))
            self.variational.print_params(sess)

=======
>>>>>>> f53030c2
class MAP(VariationalInference):
    """
    Maximum a posteriori
    """
    def __init__(self, model, data=Data(), transform=tf.identity):
        variational = PointMass(model.num_vars, transform)
        VariationalInference.__init__(self, model, variational, data)

    def build_loss(self):
        x = self.data.sample(self.n_data)
        z = self.variational.get_params()
        self.losses = self.model.log_prob(x, z)
        return -tf.reduce_mean(self.losses)<|MERGE_RESOLUTION|>--- conflicted
+++ resolved
@@ -320,90 +320,6 @@
         self.losses = w_norm * log_w
         return -tf.reduce_mean(q_log_prob * tf.stop_gradient(w_norm))
 
-<<<<<<< HEAD
-class ChiVI(VariationalInference):
-    """
-    Variational inference with higher-order chi-squared divergence
-    """
-    def __init__(self, model, variational, data=Data(), n=2):
-        VariationalInference.__init__(self, model, variational, data)
-        self.n = n
-
-    def initialize(self, n_minibatch=1, score=None, *args, **kwargs):
-        """
-        Parameters
-        ----------
-        n_minibatch: int, optional
-            Number of samples from variational model for calculating
-            stochastic gradients.
-        score: bool, optional
-            Whether to force inference to use the score function
-            gradient estimator. Otherwise default is to use the
-            reparameterization gradient if available.
-        """
-        if score is None and 'reparam' in self.variational.__class__.__dict__:
-            self.score = False
-        else:
-            self.score = True
-
-        self.n_minibatch = n_minibatch
-        self.samples = tf.placeholder(shape=(self.n_minibatch, self.variational.num_vars),
-                                      dtype=tf.float32,
-                                      name='samples')
-        return VariationalInference.initialize(self, *args, **kwargs)
-
-    def update(self, sess):
-        if self.score:
-            samples = self.variational.sample(self.samples.get_shape(), sess)
-        else:
-            samples = self.variational.sample_noise(self.samples.get_shape())
-
-        _, loss = sess.run([self.train, self.losses], {self.samples: samples})
-        return loss
-
-    def build_loss(self):
-        if self.score:
-            return self.build_score_loss()
-        else:
-            return self.build_reparam_loss()
-
-    def build_score_loss(self):
-        """
-        Loss function to minimize, whose gradient is a stochastic
-        gradient based on the score function estimator.
-        """
-        # CUBO = 1/n log E_{q(z; lambda)} [ ( p(x, z) / q(z; lambda) )^n ]
-        # exp(n*CUBO) = E_{q(z; lambda)} [ w(z; lambda)^n ]
-        # w(z; lambda)^n = p(x,z) / q(z; lambda)
-        q_log_prob = tf.zeros([self.n_minibatch], dtype=tf.float32)
-        for i in range(self.variational.num_vars):
-            q_log_prob += self.variational.log_prob_zi(i, self.samples)
-
-        # 1/B sum_{b=1}^B grad_log_q * omega
-        # = 1/B sum_{b=1}^B grad_log_q * exp{ log(omega) }
-        x = self.data.sample(self.n_data)
-        log_omega = self.model.log_prob(x, self.samples) - q_log_prob
-        self.losses = tf.pow(tf.exp(log_omega), self.n)
-        # gradient(exp(n*CUBO))
-        # = -n * E_{q(z; lambda)} [ grad log q(z; lambda) * w(z; lambda)^n ]
-        return self.n * tf.reduce_mean(log_omega * tf.stop_gradient(self.losses))
-
-    def build_reparam_loss(self):
-        """
-        Loss function to minimize, whose gradient is a stochastic
-        gradient based on the reparameterization trick.
-        """
-        raise NotImplementedError()
-
-    def print_progress(self, t, losses, sess):
-        if t % self.n_print == 0:
-            loss = np.mean(losses)
-            upper_bound = 1.0 / (self.n) * np.log(loss)
-            print("iter %d cubo %.2f " % (t, upper_bound))
-            self.variational.print_params(sess)
-
-=======
->>>>>>> f53030c2
 class MAP(VariationalInference):
     """
     Maximum a posteriori
