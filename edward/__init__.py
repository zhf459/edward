--- conflicted
+++ resolved
@@ -11,14 +11,9 @@
 # Direct imports for convenience
 from edward.models import PyMC3Model, PythonModel, StanModel
 from edward.criticisms import evaluate, ppc
-<<<<<<< HEAD
-from edward.inferences import Inference, MonteCarlo, VariationalInference, MFVI, KLpq, MAP, Laplace
-from edward.util import build, cumprod, dot, get_dims, Empty, get_session, hessian, kl_multivariate_normal, log_sum_exp, logit, multivariate_rbf, rbf, set_seed, softplus, to_simplex
-=======
 from edward.inferences import Inference, MonteCarlo, VariationalInference, \
     MFVI, KLpq, MAP, Laplace
-from edward.util import cumprod, dot, get_dims, get_session, hessian, \
-    kl_multivariate_normal, log_sum_exp, logit, multivariate_rbf, rbf, \
-    set_seed, softplus, to_simplex
-from edward.version import __version__
->>>>>>> b623909a
+from edward.util import build, cumprod, dot, Empty, get_dims, \
+    get_session, hessian, kl_multivariate_normal, log_sum_exp, logit, \
+    multivariate_rbf, rbf, set_seed, softplus, to_simplex
+from edward.version import __version__