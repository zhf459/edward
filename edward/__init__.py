from __future__ import absolute_import
from __future__ import division
from __future__ import print_function

from edward import models
from edward import stats
from edward import criticisms
from edward import inferences
from edward import util

# Direct imports for convenience
from edward.models import PyMC3Model, PythonModel, StanModel
from edward.criticisms import evaluate, ppc
from edward.inferences import Inference, MonteCarlo, VariationalInference, \
    MFVI, KLpq, MAP, Laplace
from edward.util import cumprod, dot, get_dims, get_session, hessian, \
    kl_multivariate_normal, log_sum_exp, logit, multivariate_rbf, rbf, \
<<<<<<< HEAD
    set_seed, softplus, to_simplex
=======
    set_seed, softplus, stop_gradient, to_simplex
from edward.version import __version__
>>>>>>> 51fd9a8a
<|MERGE_RESOLUTION|>--- conflicted
+++ resolved
@@ -15,9 +15,5 @@
     MFVI, KLpq, MAP, Laplace
 from edward.util import cumprod, dot, get_dims, get_session, hessian, \
     kl_multivariate_normal, log_sum_exp, logit, multivariate_rbf, rbf, \
-<<<<<<< HEAD
     set_seed, softplus, to_simplex
-=======
-    set_seed, softplus, stop_gradient, to_simplex
-from edward.version import __version__
->>>>>>> 51fd9a8a
+from edward.version import __version__