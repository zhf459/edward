--- conflicted
+++ resolved
@@ -25,15 +25,9 @@
     beta = pm.Beta('beta', 1, 1, transform=None)
     x = pm.Bernoulli('x', beta, observed=x_obs)
 
-<<<<<<< HEAD
-data = ed.Data(np.array([0, 1, 0, 0, 0, 0, 0, 0, 0, 1]))
-m = PyMC3Model(model, data_shared)
-variational = Model()
-=======
 ed.set_seed(42)
 model = PyMC3Model(pm_model)
-variational = Variational()
->>>>>>> 5a9cbb26
+variational = Model()
 variational.add(Beta())
 data = {x_obs: np.array([0, 1, 0, 0, 0, 0, 0, 0, 0, 1])}
 
